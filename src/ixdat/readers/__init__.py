"""Import readers and build the READER_CLASSES dictionary for direct import

Constants:
    READER_CLASSES (dict): Dictionary of {reader_name: ReaderClass} where
        reader_name is the name of the backend (like "directory") and ReaderClass
        is the reader class for parsing files.
"""
# ixdat
from .ixdat_csv import IxdatCSVReader, IxdatSpectrumReader

# potentiostats
from .biologic import BiologicReader
from .autolab import NovaASCIIReader
from .ivium import IviumDatasetReader
from .chi import CHInstrumentsTXTReader
from .nordic import NordicTDMSReader

# mass spectrometers
from .pfeiffer import PVMassSpecReader
from .rgasoft import StanfordRGASoftReader
from .cinfdata import CinfdataTXTReader
from .cinfdata_db import CinfdataDBReader

# ec-ms
from .zilien import ZilienTSVReader, ZilienTMPReader, ZilienSpectrumReader
from .ec_ms_pkl import EC_MS_CONVERTER

# spectroelectrochemistry
from .msrh_sec import MsrhSECReader, MsrhSECDecayReader

# xrd
from .xrdml import XRDMLReader

# xps
from .avantage import AvantageAVGReader

# xas
from .qexafs import QexafsDATReader, B18TRXRFReader

# ftir
from .opus_ftir import OpusFTIRReader


# Measruement.read() looks for readers here:

READER_CLASSES = {
    "ixdat": IxdatCSVReader,
    "biologic": BiologicReader,
    "autolab": NovaASCIIReader,
    "ivium": IviumDatasetReader,
    "chi": CHInstrumentsTXTReader,
    "pfeiffer": PVMassSpecReader,
    "rgasoft": StanfordRGASoftReader,
    "cinfdata": CinfdataTXTReader,
    "cinfdata_db": CinfdataDBReader,
    "zilien": ZilienTSVReader,
    "zilien_tmp": ZilienTMPReader,
    "EC_MS": EC_MS_CONVERTER,
    "msrh_sec": MsrhSECReader,
    "msrh_sec_decay": MsrhSECDecayReader,
<<<<<<< HEAD
    "qexafs": QexafsDATReader,
    "nordic": NordicTDMSReader,
=======
    "b18_trxrf": B18TRXRFReader,
>>>>>>> fdfc3636
}


# Spectrum.read() looks for readers here:
SPECTRUM_READER_CLASSES = {
    "ixdat": IxdatSpectrumReader,
    "avantage": AvantageAVGReader,
    "zilien": ZilienSpectrumReader,
    "xrdml": XRDMLReader,
    "qexafs": QexafsDATReader,
    "opus_ftir": OpusFTIRReader,
}<|MERGE_RESOLUTION|>--- conflicted
+++ resolved
@@ -58,12 +58,9 @@
     "EC_MS": EC_MS_CONVERTER,
     "msrh_sec": MsrhSECReader,
     "msrh_sec_decay": MsrhSECDecayReader,
-<<<<<<< HEAD
     "qexafs": QexafsDATReader,
     "nordic": NordicTDMSReader,
-=======
     "b18_trxrf": B18TRXRFReader,
->>>>>>> fdfc3636
 }
 
 
