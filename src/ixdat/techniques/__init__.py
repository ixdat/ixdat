--- conflicted
+++ resolved
@@ -16,13 +16,10 @@
     ECXASMeasurement,
     ECOpticalMeasurement,
 )
-<<<<<<< HEAD
 
 from .reactor import ReactorMeasurement, ReactorSpectroMeasurement
-=======
 from .xrf import TRXRFMeasurement, ECTRXRFMeasurement
 from .reactor import ReactorMeasurement, ReactorSpectroMeasurement, ReactorCalibration
->>>>>>> 8d827842
 from .ftir import FTIRSpectrum, ECFTIRMeasurement
 from ..spectra import Spectrum
 from ..measurements import Measurement
@@ -45,8 +42,6 @@
     "reactor": ReactorMeasurement,
     "reactor-MS_spectra": ReactorSpectroMeasurement,
     "S-EC": SpectroECMeasurement,
-    "TRXRF": TRXRFMeasurement,
-    "EC-TRXRF": ECTRXRFMeasurement,
     "EC-MS-MS_spectra": ECMSSpectroMeasurement,
     "FTIR": FTIRSpectrum,
     "EC-FTIR": ECFTIRMeasurement,
