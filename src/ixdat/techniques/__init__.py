"""Import techniques and build the technique_classes dictionary for direct import

Constants:
    technique_classes (dict): Dictionary of {technique_name: technique_class} where
        technique_name is the name of the technique (like "EC") and technique_class
        is the technique class (inheriting from Measurement) which implements the
        technique-specific functionality.
"""

from .ec import ECMeasurement, ECCalibration
from .cv import CyclicVoltammogram, CyclicVoltammagram  # The latter is deprecated.
from .ms import MSMeasurement, MSCalibration, MSSpectrum, MSSpectroMeasurement
from .ec_ms import ECMSMeasurement, ECMSCalibration, ECMSSpectroMeasurement
from .spectroelectrochemistry import (
    SpectroECMeasurement,
    ECXASMeasurement,
    ECOpticalMeasurement,
)
<<<<<<< HEAD
from .reactor import ReactorMeasurement, ReactorSpectroMeasurement, ReactorCalibration

=======
from .reactor import ReactorMeasurement, SpectroReactorMeasurement, ReactorCalibration
from .ftir import FTIRSpectrum, ECFTIRMeasurement
>>>>>>> 48e7b0fc
from ..spectra import Spectrum
from ..measurements import Measurement  # for importing in the technique modules

# TODO: Is something like DecoMeasurement a Measurement or something else?

TECHNIQUE_CLASSES = {
    "simple": Measurement,
    "EC": ECMeasurement,
    "CV": CyclicVoltammogram,
    "MS": MSMeasurement,
    "EC-MS": ECMSMeasurement,
    "XRD": Spectrum,
    "XPS": Spectrum,
    "XAS": Spectrum,
    "MS_spectra": MSSpectrum,
    "SEC": SpectroECMeasurement,
    "EC-Optical": ECOpticalMeasurement,
    "EC-XAS": ECXASMeasurement,
    "MS-MS_spectra": MSSpectroMeasurement,
    "reactor": ReactorMeasurement,
    "reactor-MS_spectra": ReactorSpectroMeasurement,
    "S-EC": SpectroECMeasurement,
<<<<<<< HEAD
    "EC-MS-MS_spectra": ECMSSpectroMeasurement,
=======
    "FTIR": FTIRSpectrum,
    "EC-FTIR": ECFTIRMeasurement,
>>>>>>> 48e7b0fc
}

CALIBRATION_CLASSES = {
    "EC": ECCalibration,
    "CV": ECCalibration,
    "MS": MSCalibration,
    "EC-MS": ECMSCalibration,
    "reactor": ReactorCalibration,
}<|MERGE_RESOLUTION|>--- conflicted
+++ resolved
@@ -16,13 +16,9 @@
     ECXASMeasurement,
     ECOpticalMeasurement,
 )
-<<<<<<< HEAD
+
 from .reactor import ReactorMeasurement, ReactorSpectroMeasurement, ReactorCalibration
-
-=======
-from .reactor import ReactorMeasurement, SpectroReactorMeasurement, ReactorCalibration
 from .ftir import FTIRSpectrum, ECFTIRMeasurement
->>>>>>> 48e7b0fc
 from ..spectra import Spectrum
 from ..measurements import Measurement  # for importing in the technique modules
 
@@ -45,12 +41,9 @@
     "reactor": ReactorMeasurement,
     "reactor-MS_spectra": ReactorSpectroMeasurement,
     "S-EC": SpectroECMeasurement,
-<<<<<<< HEAD
     "EC-MS-MS_spectra": ECMSSpectroMeasurement,
-=======
     "FTIR": FTIRSpectrum,
     "EC-FTIR": ECFTIRMeasurement,
->>>>>>> 48e7b0fc
 }
 
 CALIBRATION_CLASSES = {
