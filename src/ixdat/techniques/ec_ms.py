"""Module for representation and analysis of EC-MS measurements"""
import numpy as np
from ..constants import FARADAY_CONSTANT
from .ec import ECMeasurement, ECCalibration
from .ms import MSMeasurement, MSCalResult, MSCalibration
from .cv import CyclicVoltammogram
from ..exporters.ecms_exporter import ECMSExporter
from ..plotters.ecms_plotter import ECMSPlotter
from ..plotters.ms_plotter import STANDARD_COLORS


class ECMSMeasurement(ECMeasurement, MSMeasurement):
    """Class for raw EC-MS functionality. Parents: ECMeasurement and MSMeasurement"""

    extra_column_attrs = {
        "ecms_meaurements": {"ec_technique", "tspan_bg"},
    }
    # FIXME: It would be much more elegant if this carried over automatically from
    #  *both* parents, by appending the table columns...
    #  We'll see how the problem changes with the metaprogramming work.

    default_plotter = ECMSPlotter
    default_exporter = ECMSExporter

    def __init__(self, **kwargs):
        """FIXME: Passing the right key-word arguments on is a mess"""
        ec_kwargs = {
            k: v for k, v in kwargs.items() if k in ECMeasurement.get_all_column_attrs()
        }
        ms_kwargs = {
            k: v for k, v in kwargs.items() if k in MSMeasurement.get_all_column_attrs()
        }
        # ms_kwargs["ms_calibration"] = self.ms_calibration  # FIXME: This is a mess.
        # FIXME: I think the lines below could be avoided with a PlaceHolderObject that
        #  works together with MemoryBackend
        if "series_list" in kwargs:
            ec_kwargs.update(series_list=kwargs["series_list"])
            ms_kwargs.update(series_list=kwargs["series_list"])
        if "component_measurements" in kwargs:
            ec_kwargs.update(component_measurements=kwargs["component_measurements"])
            ms_kwargs.update(component_measurements=kwargs["component_measurements"])
        ECMeasurement.__init__(self, **ec_kwargs)
        MSMeasurement.__init__(self, **ms_kwargs)
        self._ec_plotter = None
        self._ms_plotter = None

    @property
    def ec_plotter(self):
        """The default plotter for ECMSMeasurement is ECMSPlotter"""
        if not self._ec_plotter:
            from ..plotters.ec_plotter import ECPlotter

            self._ec_plotter = ECPlotter(measurement=self)

        return self._ec_plotter

    @property
    def ms_plotter(self):
        """The default plotter for ECMSMeasurement is ECMSPlotter"""
        if not self._ms_plotter:
            from ..plotters.ms_plotter import MSPlotter

            self._ms_plotter = MSPlotter(measurement=self)

        return self._ms_plotter

    def as_dict(self):
        self_as_dict = super().as_dict()

        if self.calibration:
            self_as_dict["calibration"] = self.calibration.as_dict()
            # FIXME: necessary because an ECMSCalibration is not serializeable
            #   If it it was it would go into extra_column_attrs
        return self_as_dict

    @classmethod
    def from_dict(cls, obj_as_dict):
        """Unpack the ECMSCalibration when initiating from a dict"""
        if "calibration" in obj_as_dict:
            if isinstance(obj_as_dict["calibration"], dict):
                # FIXME: This is a mess
                obj_as_dict["calibration"] = ECMSCalibration.from_dict(
                    obj_as_dict["calibration"]
                )
        obj = super(ECMSMeasurement, cls).from_dict(obj_as_dict)
        return obj

    def as_cv(self):
        self_as_dict = self.as_dict()

        # FIXME: The following lines are only necessary because
        #  PlaceHolderObject.get_object isn't able to find things in the MemoryBackend
        del self_as_dict["s_ids"]
        self_as_dict["series_list"] = self.series_list

        return ECMSCyclicVoltammogram.from_dict(self_as_dict)

    def ecms_calibration(self, mol, mass, n_el, tspan, tspan_bg=None):
        """Calibrate for mol and mass based on one period of steady electrolysis

        Args:
            mol (str): Name of the molecule to calibrate
            mass (str): Name of the mass at which to calibrate
            n_el (str): Number of electrons passed per molecule produced (remember the
                sign! e.g. +4 for O2 by OER and -2 for H2 by HER)
            tspan (tspan): The timespan of steady electrolysis
            tspan_bg (tspan): The time to use as a background

        Return MSCalResult: The result of the ms_calibration
        """
        Y = self.integrate_signal(mass, tspan=tspan, tspan_bg=tspan_bg)
        Q = self.integrate("raw current / [mA]", tspan=tspan) * 1e-3
        n = Q / (n_el * FARADAY_CONSTANT)
        F = Y / n
        cal = MSCalResult(
            name=f"{mol}_{mass}", mol=mol, mass=mass, cal_type="ecms_calibration", F=F,
        )
        return cal

    def ecms_calibration_curve(
        self,
        mol,
        mass,
        n_el,
        tspan_list=None,
        tspan_bg=None,
        ax="new",
        axes_measurement=None,
    ):
        """Fit mol's sensitivity at mass based on steady periods of EC production

        Args:
            mol (str): Name of the molecule to calibrate
            mass (str): Name of the mass at which to calibrate
            n_el (str): Number of electrons passed per molecule produced (remember the
                sign! e.g. +4 for O2 by OER and -2 for H2 by HER)
            tspan_list (list of tspan): THe timespans of steady electrolysis
            tspan_bg (tspan): The time to use as a background
            ax (Axis): The axis on which to plot the ms_calibration curve result.
                Defaults to a new axis.
            axes_measurement (list of Axes): The EC-MS plot axes to highlight the
                ms_calibration on. Defaults to None.

        Return MSCalResult(, Axis(, Axis)): The result of the ms_calibration
            (and requested axes)
        """
        axis_ms = axes_measurement[0] if axes_measurement else None
        axis_current = axes_measurement[0] if axes_measurement else None
        Y_list = []
        n_list = []
        for tspan in tspan_list:
            Y = self.integrate_signal(mass, tspan=tspan, tspan_bg=tspan_bg, ax=axis_ms)
            # FIXME: plotting current by giving integrate() an axis doesn't work great.
            Q = self.integrate("raw current / [mA]", tspan=tspan, axis=axis_current)
            Q *= 1e-3  # mC --> [C]
            n = Q / (n_el * FARADAY_CONSTANT)
            Y_list.append(Y)
            n_list.append(n)
        n_vec = np.array(n_list)
        Y_vec = np.array(Y_list)
        pfit = np.polyfit(n_vec, Y_vec, deg=1)
        F = pfit[0]
        if ax:
            color = STANDARD_COLORS[mass]
            if ax == "new":
                ax = self.plotter.new_ax()
                ax.set_xlabel("amount produced / [nmol]")
                ax.set_ylabel("integrated signal / [nC]")
            ax.plot(n_vec * 1e9, Y_vec * 1e9, "o", color=color)
            n_fit = np.array([0, max(n_vec)])
            Y_fit = n_fit * pfit[0] + pfit[1]
            ax.plot(n_fit * 1e9, Y_fit * 1e9, "--", color=color)
        cal = MSCalResult(
            name=f"{mol}_{mass}",
            mol=mol,
            mass=mass,
            cal_type="ecms_calibration_curve",
            F=F,
        )
        if ax:
            if axes_measurement:
                return cal, ax, axes_measurement
            return cal, ax
        return cal


class ECMSCyclicVoltammogram(CyclicVoltammogram, ECMSMeasurement):
    """Class for raw EC-MS functionality. Parents: CyclicVoltammogram, ECMSMeasurement
    """

<<<<<<< HEAD
    extra_column_attrs = {
        # FIXME: It would be more elegant if this carried over from both parents
        #   That might require some custom inheritance definition...
        "ecms_meaurements": {"tspan_bg", "ec_technique",},
    }
    default_plotter = ECMSPlotter
    default_exporter = ECMSExporter

    def __init__(self, **kwargs):
        """FIXME: Passing the right key-word arguments on is a mess"""
        ec_kwargs = {
            k: v for k, v in kwargs.items() if k in ECMeasurement.get_all_column_attrs()
        }
        ec_kwargs.update(series_list=kwargs["series_list"])
        ECMeasurement.__init__(self, **ec_kwargs)
        ms_kwargs = {
            k: v for k, v in kwargs.items() if k in MSMeasurement.get_all_column_attrs()
        }
        ms_kwargs.update(series_list=kwargs["series_list"])
        MSMeasurement.__init__(self, **ms_kwargs)
        self.plot = self.plotter.plot_vs_potential

    @classmethod
    def from_dict(cls, obj_as_dict):
        """Unpack the ECMSCalibration when initiating from a dict"""
        if "ms_calibration" in obj_as_dict:
            if isinstance(obj_as_dict["ms_calibration"], dict):
                # FIXME: This is a mess
                obj_as_dict["ms_calibration"] = ECMSCalibration.from_dict(
                    obj_as_dict["ms_calibration"]
                )
        obj = super(ECMSCyclicVoltammogram, cls).from_dict(obj_as_dict)
        return obj

=======
>>>>>>> 9889bed7

class ECMSCalibration(ECCalibration, MSCalibration):
    """Class for calibrations useful for ECMSMeasurements"""

    extra_column_attrs = {
        "ecms_calibrations": {"date", "setup", "RE_vs_RHE", "A_el", "L"}
    }
    # FIXME: The above should be covered by the parent classes. Needs metaprogramming!
    # NOTE: technique, name, and tstamp in column_attrs are inherited from Calibration
    # NOTE: ms_results_ids in extra_linkers is inherited from MSCalibration.
    # NOTE: signal_bgs is left out

    def __init__(
        self,
        name=None,
        date=None,
        tstamp=None,
        setup=None,
        ms_cal_results=None,
        signal_bgs=None,
        RE_vs_RHE=None,
        A_el=None,
        L=None,
        technique="EC-MS",
    ):
        """
        Args:
            name (str): Name of the ms_calibration
            date (str): Date of the ms_calibration
            setup (str): Name of the setup where the ms_calibration is made
            ms_cal_results (list of MSCalResult): The mass spec calibrations
            RE_vs_RHE (float): the RE potential in [V]
            A_el (float): the geometric electrode area in [cm^2]
            L (float): the working distance in [m]
        """
        ECCalibration.__init__(self, name=name, A_el=A_el, RE_vs_RHE=RE_vs_RHE)
        MSCalibration.__init__(
            self,
            date=date,
            tstamp=tstamp,
            setup=setup,
            ms_cal_results=ms_cal_results,
            signal_bgs=signal_bgs,
        )
        self.technique = technique
        self.L = L

    def calibrate_series(self, key, measurement=None):
        measurement = measurement or self.measurement
        try_1 = ECCalibration.calibrate_series(self, key, measurement)
        if try_1:
            return try_1
        try_2 = MSCalibration.calibrate_series(self, key, measurement)
        if try_2:
            return try_2<|MERGE_RESOLUTION|>--- conflicted
+++ resolved
@@ -63,15 +63,6 @@
             self._ms_plotter = MSPlotter(measurement=self)
 
         return self._ms_plotter
-
-    def as_dict(self):
-        self_as_dict = super().as_dict()
-
-        if self.calibration:
-            self_as_dict["calibration"] = self.calibration.as_dict()
-            # FIXME: necessary because an ECMSCalibration is not serializeable
-            #   If it it was it would go into extra_column_attrs
-        return self_as_dict
 
     @classmethod
     def from_dict(cls, obj_as_dict):
@@ -188,43 +179,6 @@
     """Class for raw EC-MS functionality. Parents: CyclicVoltammogram, ECMSMeasurement
     """
 
-<<<<<<< HEAD
-    extra_column_attrs = {
-        # FIXME: It would be more elegant if this carried over from both parents
-        #   That might require some custom inheritance definition...
-        "ecms_meaurements": {"tspan_bg", "ec_technique",},
-    }
-    default_plotter = ECMSPlotter
-    default_exporter = ECMSExporter
-
-    def __init__(self, **kwargs):
-        """FIXME: Passing the right key-word arguments on is a mess"""
-        ec_kwargs = {
-            k: v for k, v in kwargs.items() if k in ECMeasurement.get_all_column_attrs()
-        }
-        ec_kwargs.update(series_list=kwargs["series_list"])
-        ECMeasurement.__init__(self, **ec_kwargs)
-        ms_kwargs = {
-            k: v for k, v in kwargs.items() if k in MSMeasurement.get_all_column_attrs()
-        }
-        ms_kwargs.update(series_list=kwargs["series_list"])
-        MSMeasurement.__init__(self, **ms_kwargs)
-        self.plot = self.plotter.plot_vs_potential
-
-    @classmethod
-    def from_dict(cls, obj_as_dict):
-        """Unpack the ECMSCalibration when initiating from a dict"""
-        if "ms_calibration" in obj_as_dict:
-            if isinstance(obj_as_dict["ms_calibration"], dict):
-                # FIXME: This is a mess
-                obj_as_dict["ms_calibration"] = ECMSCalibration.from_dict(
-                    obj_as_dict["ms_calibration"]
-                )
-        obj = super(ECMSCyclicVoltammogram, cls).from_dict(obj_as_dict)
-        return obj
-
-=======
->>>>>>> 9889bed7
 
 class ECMSCalibration(ECCalibration, MSCalibration):
     """Class for calibrations useful for ECMSMeasurements"""
