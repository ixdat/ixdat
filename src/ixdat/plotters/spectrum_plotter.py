--- conflicted
+++ resolved
@@ -3,12 +3,9 @@
 import numpy as np
 import matplotlib as mpl
 from matplotlib import pyplot as plt
-<<<<<<< HEAD
 from . import MPLPlotter, add_colorbar
-=======
-from .base_mpl_plotter import MPLPlotter
 from .plotting_tools import get_indeces_and_times
->>>>>>> 48e7b0fc
+
 
 
 class SpectrumPlotter(MPLPlotter):
