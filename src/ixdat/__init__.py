"""initialize ixdat, giving top-level access to a few of the important structures
"""
<<<<<<< HEAD
__version__ = "0.2.9.dev3"
=======

__version__ = "0.3.0"
>>>>>>> fdfc3636
__title__ = "ixdat"
__description__ = "The in-situ experimental data tool"
__url__ = "https://ixdat.readthedocs.io"
__author__ = "Soren B. Scott, Kenneth Nielsen, Anna Winiwarter, et al"
__email__ = "sbs@chem.ku.dk"
__license__ = "MIT"

from .measurement_base import Measurement
from .spectra import Spectrum
from . import db
from . import techniques
from . import plotters
from . import exporters
from . import config
from .plugins import plugins

# I like this to be sure I'm importing from where I think I am:
print(f"importing ixdat v{__version__} from {__file__}")<|MERGE_RESOLUTION|>--- conflicted
+++ resolved
@@ -1,11 +1,7 @@
 """initialize ixdat, giving top-level access to a few of the important structures
 """
-<<<<<<< HEAD
-__version__ = "0.2.9.dev3"
-=======
 
-__version__ = "0.3.0"
->>>>>>> fdfc3636
+__version__ = "0.3.1.dev1"
 __title__ = "ixdat"
 __description__ = "The in-situ experimental data tool"
 __url__ = "https://ixdat.readthedocs.io"
